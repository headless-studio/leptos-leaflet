--- conflicted
+++ resolved
@@ -18,10 +18,6 @@
             Duration::from_millis(200),
         )
         .ok()
-<<<<<<< HEAD
-    });
-=======
->>>>>>> aab774a6
     });
 
     view! {
