use leptos::logging::warn;
use leptos::prelude::*;

use crate::core::IntoThreadSafeJsValue;

use super::LeafletMapContext;

#[component(transparent)]
pub fn TileLayer(
    #[prop(into)] url: String,
    #[prop(into, optional)] attribution: String,
    #[prop(optional)] bring_to_front: bool,
    #[prop(optional)] bring_to_back: bool,
    #[prop(default = 0.0)] min_zoom: f64,
    #[prop(default = 18.0)] max_zoom: f64,
) -> impl IntoView {
    let map_context = use_context::<LeafletMapContext>().expect("map context not found");

    Effect::new(move |_| {
        if let Some(map) = map_context.map() {
            let options = leaflet::TileLayerOptions::default();
            if !attribution.is_empty() {
                options.set_attribution(attribution.to_string());
            }
<<<<<<< HEAD
            let map_layer = leaflet::TileLayer::new_options(&url, &options).into_thread_safe_js_value();
=======
            options.set_min_zoom(min_zoom);
            options.set_max_zoom(max_zoom);
            let map_layer = leaflet::TileLayer::new_options(&url, &options);
>>>>>>> 8a0ffb38
            map_layer.add_to(&map);

            match (bring_to_front, bring_to_back) {
                (true, true) => warn!("The parameters are set to bring the layer to front and back at the same time. Ignoring these parameters..."),
                (true, false) => {map_layer.bring_to_front();}
                (false, true) => {map_layer.bring_to_back();}
                (false, false) => (),
            }

            on_cleanup(move || {
                map_layer.remove();
            });
        }
    });
}<|MERGE_RESOLUTION|>--- conflicted
+++ resolved
@@ -1,7 +1,7 @@
 use leptos::logging::warn;
 use leptos::prelude::*;
 
-use crate::core::IntoThreadSafeJsValue;
+use crate::core::JsStoredValue;
 
 use super::LeafletMapContext;
 
@@ -22,13 +22,9 @@
             if !attribution.is_empty() {
                 options.set_attribution(attribution.to_string());
             }
-<<<<<<< HEAD
-            let map_layer = leaflet::TileLayer::new_options(&url, &options).into_thread_safe_js_value();
-=======
             options.set_min_zoom(min_zoom);
             options.set_max_zoom(max_zoom);
             let map_layer = leaflet::TileLayer::new_options(&url, &options);
->>>>>>> 8a0ffb38
             map_layer.add_to(&map);
 
             match (bring_to_front, bring_to_back) {
@@ -38,8 +34,10 @@
                 (false, false) => (),
             }
 
+            let map_layer = JsStoredValue::new_local(map_layer);
+
             on_cleanup(move || {
-                map_layer.remove();
+                map_layer.with_value(|v| v.remove());
             });
         }
     });
